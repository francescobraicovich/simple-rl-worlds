--- conflicted
+++ resolved
@@ -5,13 +5,8 @@
   frame_stack_size: 4         # Number of frames to stack (1 = no stacking, 4 = stack 4 frames)
 
 data_and_patching:
-<<<<<<< HEAD
   image_height: 224            # Updated for standard ResNet input size
   image_width: 224             # Updated for standard ResNet input size
-=======
-  image_height: 84 # Rescaled to 224 for ResNet when passing to the encoder, but the resolution is 84x84 for the input
-  image_width: 84 # Rescaled to 224 for ResNet when passing to the encoder, but the resolution is 84x84 for the input
->>>>>>> 177a60b2
   sequence_length: 4
   patch_size_h: 16             # Patch size for image preprocessing (adjusted for 224x224)
   patch_size_w: 16             # Patch size for image preprocessing (adjusted for 224x224)
